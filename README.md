--- conflicted
+++ resolved
@@ -51,12 +51,9 @@
 | `ethernet_device`        | String  | An ethernet device (e.g. eth0 or eno1) on which the Tins driver will listen for packets. Note that this is only a parameter for the Tins driver, and is only specified in the config file for that driver. |                              |
 | `use_system_default_qos` | bool    | Publish data with default QoS for rosbag2 recording, default `False`                                        |
 | `timestamp_mode`         | String  | Method used to timestamp measurements, default `TIME_FROM_INTERNAL_OSC`                                     |
-<<<<<<< HEAD
 | `os1_proc_mask`          | String  | Mask encoding data processors to activate, default <code>IMG &#124; PCL &#124; IMU &#124; SCAN</code> |
 | `pointcloud_filter_zero_points` | bool | Reduce pointcloud size by omitting (0, 0, 0) points, default `False`. If used, will make the PC2 unstructured.     |
-=======
-| `os1_proc_mask`          | String  | Mask encoding data processors to activate, default <code>IMG &#124; PCL &#124; IMU &#124; SCAN</code>       |
->>>>>>> fb740285
+
 
 </center>
 
